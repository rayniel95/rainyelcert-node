#![cfg_attr(not(feature = "std"), no_std)]
// `construct_runtime!` does a lot of recursion and requires us to increase the limit to 256.
#![recursion_limit="256"]

// Make the WASM binary available.
#[cfg(feature = "std")]
include!(concat!(env!("OUT_DIR"), "/wasm_binary.rs"));

use frame_system::EnsureRoot;
use sp_std::prelude::*;
use sp_core::{crypto::KeyTypeId, OpaqueMetadata};
use sp_runtime::{
	ApplyExtrinsicResult, generic, create_runtime_str, impl_opaque_keys, MultiSignature,
	transaction_validity::{TransactionValidity, TransactionSource},
};
use sp_runtime::traits::{
	BlakeTwo256, Block as BlockT, AccountIdLookup, Verify, IdentifyAccount, NumberFor,
};
use sp_api::impl_runtime_apis;
use sp_consensus_aura::sr25519::AuthorityId as AuraId;
use pallet_grandpa::{AuthorityId as GrandpaId, AuthorityList as GrandpaAuthorityList};
use pallet_grandpa::fg_primitives;
use sp_version::RuntimeVersion;
#[cfg(feature = "std")]
use sp_version::NativeVersion;

// A few exports that help ease life for downstream crates.
#[cfg(any(feature = "std", test))]
pub use sp_runtime::BuildStorage;
pub use pallet_timestamp::Call as TimestampCall;
pub use pallet_balances::Call as BalancesCall;
pub use sp_runtime::{Permill, Perbill};
pub use frame_support::{
	construct_runtime, parameter_types, StorageValue,
	traits::{KeyOwnerProofSystem, Randomness},
	weights::{
		Weight, IdentityFee,
		constants::{BlockExecutionWeight, ExtrinsicBaseWeight, RocksDbWeight, WEIGHT_PER_SECOND},
	},
};
use pallet_transaction_payment::CurrencyAdapter;

use pallet_contracts::weights::WeightInfo;

/// Import the template pallet.
pub use pallet_template;

/// An index to a block.
pub type BlockNumber = u32;

/// Alias to 512-bit hash when used in the context of a transaction signature on the chain.
pub type Signature = MultiSignature;

/// Some way of identifying an account on the chain. We intentionally make it equivalent
/// to the public key of our transaction signing scheme.
pub type AccountId = <<Signature as Verify>::Signer as IdentifyAccount>::AccountId;

/// The type for looking up accounts. We don't expect more than 4 billion of them, but you
/// never know...
pub type AccountIndex = u32;

/// Balance of an account.
pub type Balance = u128;

/// Index of a transaction in the chain.
pub type Index = u32;

/// A hash of some data used by the chain.
pub type Hash = sp_core::H256;

/// Digest item type.
pub type DigestItem = generic::DigestItem<Hash>;

/// Opaque types. These are used by the CLI to instantiate machinery that don't need to know
/// the specifics of the runtime. They can then be made to be agnostic over specific formats
/// of data like extrinsics, allowing for them to continue syncing the network through upgrades
/// to even the core data structures.
pub mod opaque {
	use super::*;

	pub use sp_runtime::OpaqueExtrinsic as UncheckedExtrinsic;

	/// Opaque block header type.
	pub type Header = generic::Header<BlockNumber, BlakeTwo256>;
	/// Opaque block type.
	pub type Block = generic::Block<Header, UncheckedExtrinsic>;
	/// Opaque block identifier type.
	pub type BlockId = generic::BlockId<Block>;

	impl_opaque_keys! {
		pub struct SessionKeys {
			pub aura: Aura,
			pub grandpa: Grandpa,
		}
	}
}

// To learn more about runtime versioning and what each of the following value means:
//   https://substrate.dev/docs/en/knowledgebase/runtime/upgrades#runtime-versioning
pub const VERSION: RuntimeVersion = RuntimeVersion {
	spec_name: create_runtime_str!("node-template"),
	impl_name: create_runtime_str!("node-template"),
	authoring_version: 1,
	// The version of the runtime specification. A full node will not attempt to use its native
	//   runtime in substitute for the on-chain Wasm runtime unless all of `spec_name`,
	//   `spec_version`, and `authoring_version` are the same between Wasm and native.
	// This value is set to 100 to notify Polkadot-JS App (https://polkadot.js.org/apps) to use
	//   the compatible custom types.
	spec_version: 100,
	impl_version: 1,
	apis: RUNTIME_API_VERSIONS,
	transaction_version: 1,
};

/// This determines the average expected block time that we are targeting.
/// Blocks will be produced at a minimum duration defined by `SLOT_DURATION`.
/// `SLOT_DURATION` is picked up by `pallet_timestamp` which is in turn picked
/// up by `pallet_aura` to implement `fn slot_duration()`.
///
/// Change this to adjust the block time.
pub const MILLISECS_PER_BLOCK: u64 = 6000;

// NOTE: Currently it is not possible to change the slot duration after the chain has started.
//       Attempting to do so will brick block production.
pub const SLOT_DURATION: u64 = MILLISECS_PER_BLOCK;

// Time is measured by number of blocks.
pub const MINUTES: BlockNumber = 60_000 / (MILLISECS_PER_BLOCK as BlockNumber);
pub const HOURS: BlockNumber = MINUTES * 60;
pub const DAYS: BlockNumber = HOURS * 24;

/// The version information used to identify this runtime when compiled natively.
#[cfg(feature = "std")]
pub fn native_version() -> NativeVersion {
	NativeVersion {
		runtime_version: VERSION,
		can_author_with: Default::default(),
	}
}

const NORMAL_DISPATCH_RATIO: Perbill = Perbill::from_percent(75);

parameter_types! {
	pub const Version: RuntimeVersion = VERSION;
	pub const BlockHashCount: BlockNumber = 2400;
	/// We allow for 2 seconds of compute with a 6 second average block time.
	pub BlockWeights: frame_system::limits::BlockWeights = frame_system::limits::BlockWeights
		::with_sensible_defaults(2 * WEIGHT_PER_SECOND, NORMAL_DISPATCH_RATIO);
	pub BlockLength: frame_system::limits::BlockLength = frame_system::limits::BlockLength
		::max_with_normal_ratio(5 * 1024 * 1024, NORMAL_DISPATCH_RATIO);
	pub const SS58Prefix: u8 = 42;
}

// Configure FRAME pallets to include in runtime.

impl frame_system::Config for Runtime {
	/// The basic call filter to use in dispatchable.
	type BaseCallFilter = ();
	/// Block & extrinsics weights: base values and limits.
	type BlockWeights = BlockWeights;
	/// The maximum length of a block (in bytes).
	type BlockLength = BlockLength;
	/// The identifier used to distinguish between accounts.
	type AccountId = AccountId;
	/// The aggregated dispatch type that is available for extrinsics.
	type Call = Call;
	/// The lookup mechanism to get account ID from whatever is passed in dispatchers.
	type Lookup = AccountIdLookup<AccountId, ()>;
	/// The index type for storing how many extrinsics an account has signed.
	type Index = Index;
	/// The index type for blocks.
	type BlockNumber = BlockNumber;
	/// The type for hashing blocks and tries.
	type Hash = Hash;
	/// The hashing algorithm used.
	type Hashing = BlakeTwo256;
	/// The header type.
	type Header = generic::Header<BlockNumber, BlakeTwo256>;
	/// The ubiquitous event type.
	type Event = Event;
	/// The ubiquitous origin type.
	type Origin = Origin;
	/// Maximum number of block number to block hash mappings to keep (oldest pruned first).
	type BlockHashCount = BlockHashCount;
	/// The weight of database operations that the runtime can invoke.
	type DbWeight = RocksDbWeight;
	/// Version of the runtime.
	type Version = Version;
	/// Converts a module to the index of the module in `construct_runtime!`.
	///
	/// This type is being generated by `construct_runtime!`.
	type PalletInfo = PalletInfo;
	/// What to do if a new account is created.
	type OnNewAccount = ();
	/// What to do if an account is fully reaped from the system.
	type OnKilledAccount = ();
	/// The data to be stored in an account.
	type AccountData = pallet_balances::AccountData<Balance>;
	/// Weight information for the extrinsics of this pallet.
	type SystemWeightInfo = ();
	/// This is used as an identifier of the chain. 42 is the generic substrate prefix.
	type SS58Prefix = SS58Prefix;
	/// The set code logic, just the default since we're not a parachain.
	type OnSetCode = ();
}

parameter_types! {
    pub const MaxWellKnownNodes: u32 = 8;
    pub const MaxPeerIdLength: u32 = 128;
}

impl pallet_node_authorization::Config for Runtime {
    type Event = Event;
    type MaxWellKnownNodes = MaxWellKnownNodes;
    type MaxPeerIdLength = MaxPeerIdLength;
    type AddOrigin = EnsureRoot<AccountId>;
    type RemoveOrigin = EnsureRoot<AccountId>;
    type SwapOrigin = EnsureRoot<AccountId>;
    type ResetOrigin = EnsureRoot<AccountId>;
    type WeightInfo = ();
}

impl pallet_aura::Config for Runtime {
	type AuthorityId = AuraId;
}

impl pallet_grandpa::Config for Runtime {
	type Event = Event;
	type Call = Call;

	type KeyOwnerProofSystem = ();

	type KeyOwnerProof =
		<Self::KeyOwnerProofSystem as KeyOwnerProofSystem<(KeyTypeId, GrandpaId)>>::Proof;

	type KeyOwnerIdentification = <Self::KeyOwnerProofSystem as KeyOwnerProofSystem<(
		KeyTypeId,
		GrandpaId,
	)>>::IdentificationTuple;

	type HandleEquivocation = ();

	type WeightInfo = ();
}

parameter_types! {
	pub const MinimumPeriod: u64 = SLOT_DURATION / 2;
}

impl pallet_timestamp::Config for Runtime {
	/// A timestamp: milliseconds since the unix epoch.
	type Moment = u64;
	type OnTimestampSet = Aura;
	type MinimumPeriod = MinimumPeriod;
	type WeightInfo = ();
}

parameter_types! {
	pub const ExistentialDeposit: u128 = 0;
	pub const MaxLocks: u32 = 50;
}
// TODO -  configure this to save money
impl pallet_balances::Config for Runtime {
	type MaxLocks = MaxLocks;
	/// The type for recording an account's balance.
	type Balance = Balance;
	/// The ubiquitous event type.
	type Event = Event;
	type DustRemoval = ();
	type ExistentialDeposit = ExistentialDeposit;
	type AccountStore = System;
	type WeightInfo = ();
}

parameter_types! {
	pub const TransactionByteFee: Balance = 0;
}
// TODO -  configure this to save money on gas fees
impl pallet_transaction_payment::Config for Runtime {
	type OnChargeTransaction = CurrencyAdapter<Balances, ()>;
	type TransactionByteFee = TransactionByteFee;
	type WeightToFee = IdentityFee<Balance>;
	type FeeMultiplierUpdate = ();
}

impl pallet_sudo::Config for Runtime {
	type Event = Event;
	type Call = Call;
}

/// Configure the pallet-template in pallets/template.
impl pallet_template::Config for Runtime {
	type Event = Event;
}

const AVERAGE_ON_INITIALIZE_RATIO: Perbill = Perbill::from_percent(10);

parameter_types! {
	pub const TombstoneDeposit: Balance = 0;
	pub const DepositPerContract: Balance = 0;
	pub const DepositPerStorageByte: Balance = 0;
	pub const DepositPerStorageItem: Balance = 0;
	// TODO - configure this
	// pub RentFraction: Perbill = 0;
	// TODO - configure this
	pub const SurchargeReward: Balance = 0;
	// TODO - configure this
	pub const SignedClaimHandicap: u32 = 2;
	pub const MaxDepth: u32 = 32;
	pub const MaxValueSize: u32 = 16 * 1024;
	// TODO - configure this
	// The lazy deletion runs inside on_initialize.
	pub DeletionWeightLimit: Weight = AVERAGE_ON_INITIALIZE_RATIO *
		BlockWeights::get().max_block;
	// TODO - configure this
	// The weight needed for decoding the queue should be less or equal than a fifth
	// of the overall weight dedicated to the lazy deletion.
	pub DeletionQueueDepth: u32 = ((DeletionWeightLimit::get() / (
			<Runtime as pallet_contracts::Config>::WeightInfo::on_initialize_per_queue_item(1) -
			<Runtime as pallet_contracts::Config>::WeightInfo::on_initialize_per_queue_item(0)
		)) / 5) as u32;
	pub MaxCodeSize: u32 = 128 * 1024;
}
// TODO - try to configure the parameters here, maybe with () struct
impl pallet_contracts::Config for Runtime {
	type Time = Timestamp;
	type Randomness = RandomnessCollectiveFlip;
	type Currency = Balances;
	type Event = Event;
	type RentPayment = ();
	type SignedClaimHandicap = SignedClaimHandicap;
	type TombstoneDeposit = TombstoneDeposit;
	type DepositPerContract = DepositPerContract;
	type DepositPerStorageByte = DepositPerStorageByte;
	type DepositPerStorageItem = DepositPerStorageItem;
	type RentFraction = ();
	type SurchargeReward = SurchargeReward;
	type MaxDepth = MaxDepth;
	type MaxValueSize = MaxValueSize;
	type WeightPrice = ();
	type WeightInfo = ();
	type ChainExtension = ();
	type DeletionQueueDepth = DeletionQueueDepth;
	type DeletionWeightLimit = DeletionWeightLimit;
	type MaxCodeSize = MaxCodeSize;
}


// Create the runtime by composing the FRAME pallets that were previously configured.
construct_runtime!(
	pub enum Runtime where
		Block = Block,
		NodeBlock = opaque::Block,
		UncheckedExtrinsic = UncheckedExtrinsic
	{
		System: frame_system::{Pallet, Call, Config, Storage, Event<T>},
		RandomnessCollectiveFlip: pallet_randomness_collective_flip::{Pallet, Call, Storage},
		Timestamp: pallet_timestamp::{Pallet, Call, Storage, Inherent},
		Aura: pallet_aura::{Pallet, Config<T>},
		Grandpa: pallet_grandpa::{Pallet, Call, Storage, Config, Event},
		Balances: pallet_balances::{Pallet, Call, Storage, Config<T>, Event<T>},
		TransactionPayment: pallet_transaction_payment::{Pallet, Storage},
		Sudo: pallet_sudo::{Pallet, Call, Config<T>, Storage, Event<T>},
		// Include the custom logic from the pallet-template in the runtime.
		TemplateModule: pallet_template::{Pallet, Call, Storage, Event<T>},
<<<<<<< HEAD
		Contracts: pallet_contracts::{Pallet, Call, Config<T>, Storage, Event<T>},
=======
		NodeAuthorization: pallet_node_authorization::{Pallet, Call, Storage, Event<T>, Config<T>},
>>>>>>> 7cba1238
	}
);

/// The address format for describing accounts.
pub type Address = sp_runtime::MultiAddress<AccountId, ()>;
/// Block header type as expected by this runtime.
pub type Header = generic::Header<BlockNumber, BlakeTwo256>;
/// Block type as expected by this runtime.
pub type Block = generic::Block<Header, UncheckedExtrinsic>;
/// A Block signed with a Justification
pub type SignedBlock = generic::SignedBlock<Block>;
/// BlockId type as expected by this runtime.
pub type BlockId = generic::BlockId<Block>;
/// The SignedExtension to the basic transaction logic.
pub type SignedExtra = (
	frame_system::CheckSpecVersion<Runtime>,
	frame_system::CheckTxVersion<Runtime>,
	frame_system::CheckGenesis<Runtime>,
	frame_system::CheckEra<Runtime>,
	frame_system::CheckNonce<Runtime>,
	frame_system::CheckWeight<Runtime>,
	pallet_transaction_payment::ChargeTransactionPayment<Runtime>
);
/// Unchecked extrinsic type as expected by this runtime.
pub type UncheckedExtrinsic = generic::UncheckedExtrinsic<Address, Call, Signature, SignedExtra>;
/// Extrinsic type that has already been checked.
pub type CheckedExtrinsic = generic::CheckedExtrinsic<AccountId, Call, SignedExtra>;
/// Executive: handles dispatch to the various modules.
pub type Executive = frame_executive::Executive<
	Runtime,
	Block,
	frame_system::ChainContext<Runtime>,
	Runtime,
	AllPallets,
>;

impl_runtime_apis! {
	impl sp_api::Core<Block> for Runtime {
		fn version() -> RuntimeVersion {
			VERSION
		}

		fn execute_block(block: Block) {
			Executive::execute_block(block);
		}

		fn initialize_block(header: &<Block as BlockT>::Header) {
			Executive::initialize_block(header)
		}
	}

	impl sp_api::Metadata<Block> for Runtime {
		fn metadata() -> OpaqueMetadata {
			Runtime::metadata().into()
		}
	}

	impl sp_block_builder::BlockBuilder<Block> for Runtime {
		fn apply_extrinsic(extrinsic: <Block as BlockT>::Extrinsic) -> ApplyExtrinsicResult {
			Executive::apply_extrinsic(extrinsic)
		}

		fn finalize_block() -> <Block as BlockT>::Header {
			Executive::finalize_block()
		}

		fn inherent_extrinsics(data: sp_inherents::InherentData) -> Vec<<Block as BlockT>::Extrinsic> {
			data.create_extrinsics()
		}

		fn check_inherents(
			block: Block,
			data: sp_inherents::InherentData,
		) -> sp_inherents::CheckInherentsResult {
			data.check_extrinsics(&block)
		}

		fn random_seed() -> <Block as BlockT>::Hash {
			RandomnessCollectiveFlip::random_seed().0
		}
	}

	impl sp_transaction_pool::runtime_api::TaggedTransactionQueue<Block> for Runtime {
		fn validate_transaction(
			source: TransactionSource,
			tx: <Block as BlockT>::Extrinsic,
		) -> TransactionValidity {
			Executive::validate_transaction(source, tx)
		}
	}

	impl sp_offchain::OffchainWorkerApi<Block> for Runtime {
		fn offchain_worker(header: &<Block as BlockT>::Header) {
			Executive::offchain_worker(header)
		}
	}

	impl sp_consensus_aura::AuraApi<Block, AuraId> for Runtime {
		fn slot_duration() -> sp_consensus_aura::SlotDuration {
			sp_consensus_aura::SlotDuration::from_millis(Aura::slot_duration())
		}

		fn authorities() -> Vec<AuraId> {
			Aura::authorities()
		}
	}

	impl sp_session::SessionKeys<Block> for Runtime {
		fn generate_session_keys(seed: Option<Vec<u8>>) -> Vec<u8> {
			opaque::SessionKeys::generate(seed)
		}

		fn decode_session_keys(
			encoded: Vec<u8>,
		) -> Option<Vec<(Vec<u8>, KeyTypeId)>> {
			opaque::SessionKeys::decode_into_raw_public_keys(&encoded)
		}
	}

	impl fg_primitives::GrandpaApi<Block> for Runtime {
		fn grandpa_authorities() -> GrandpaAuthorityList {
			Grandpa::grandpa_authorities()
		}

		fn submit_report_equivocation_unsigned_extrinsic(
			_equivocation_proof: fg_primitives::EquivocationProof<
				<Block as BlockT>::Hash,
				NumberFor<Block>,
			>,
			_key_owner_proof: fg_primitives::OpaqueKeyOwnershipProof,
		) -> Option<()> {
			None
		}

		fn generate_key_ownership_proof(
			_set_id: fg_primitives::SetId,
			_authority_id: GrandpaId,
		) -> Option<fg_primitives::OpaqueKeyOwnershipProof> {
			// NOTE: this is the only implementation possible since we've
			// defined our key owner proof type as a bottom type (i.e. a type
			// with no values).
			None
		}
	}

	impl frame_system_rpc_runtime_api::AccountNonceApi<Block, AccountId, Index> for Runtime {
		fn account_nonce(account: AccountId) -> Index {
			System::account_nonce(account)
		}
	}

	impl pallet_transaction_payment_rpc_runtime_api::TransactionPaymentApi<Block, Balance> for Runtime {
		fn query_info(
			uxt: <Block as BlockT>::Extrinsic,
			len: u32,
		) -> pallet_transaction_payment_rpc_runtime_api::RuntimeDispatchInfo<Balance> {
			TransactionPayment::query_info(uxt, len)
		}
		fn query_fee_details(
			uxt: <Block as BlockT>::Extrinsic,
			len: u32,
		) -> pallet_transaction_payment::FeeDetails<Balance> {
			TransactionPayment::query_fee_details(uxt, len)
		}
	}

	#[cfg(feature = "runtime-benchmarks")]
	impl frame_benchmarking::Benchmark<Block> for Runtime {
		fn dispatch_benchmark(
			config: frame_benchmarking::BenchmarkConfig
		) -> Result<Vec<frame_benchmarking::BenchmarkBatch>, sp_runtime::RuntimeString> {
			use frame_benchmarking::{Benchmarking, BenchmarkBatch, add_benchmark, TrackedStorageKey};

			use frame_system_benchmarking::Pallet as SystemBench;
			impl frame_system_benchmarking::Config for Runtime {}

			let whitelist: Vec<TrackedStorageKey> = vec![
				// Block Number
				hex_literal::hex!("26aa394eea5630e07c48ae0c9558cef702a5c1b19ab7a04f536c519aca4983ac").to_vec().into(),
				// Total Issuance
				hex_literal::hex!("c2261276cc9d1f8598ea4b6a74b15c2f57c875e4cff74148e4628f264b974c80").to_vec().into(),
				// Execution Phase
				hex_literal::hex!("26aa394eea5630e07c48ae0c9558cef7ff553b5a9862a516939d82b3d3d8661a").to_vec().into(),
				// Event Count
				hex_literal::hex!("26aa394eea5630e07c48ae0c9558cef70a98fdbe9ce6c55837576c60c7af3850").to_vec().into(),
				// System Events
				hex_literal::hex!("26aa394eea5630e07c48ae0c9558cef780d41e5e16056765bc8461851072c9d7").to_vec().into(),
			];

			let mut batches = Vec::<BenchmarkBatch>::new();
			let params = (&config, &whitelist);

			add_benchmark!(params, batches, frame_system, SystemBench::<Runtime>);
			add_benchmark!(params, batches, pallet_balances, Balances);
			add_benchmark!(params, batches, pallet_timestamp, Timestamp);
			add_benchmark!(params, batches, pallet_template, TemplateModule);

			if batches.is_empty() { return Err("Benchmark not found for this pallet.".into()) }
			Ok(batches)
		}
	}

	impl pallet_contracts_rpc_runtime_api::ContractsApi<Block, 
		AccountId, Balance, BlockNumber, Hash>
	for Runtime
	{
		fn call(
			origin: AccountId,
			dest: AccountId,
			value: Balance,
			gas_limit: u64,
			input_data: Vec<u8>,
		) -> pallet_contracts_primitives::ContractExecResult {
			// NOTE - this need to be implemented (mandatory), the idea is to 
			// create a fixed worng result	
			pallet_contracts_primitives::ContractExecResult{
				gas_consumed: 0,
				debug_message: sp_core::Bytes::from(Vec::<u8>::new()),
				result: Err(
					sp_runtime::DispatchError::BadOrigin
				)
			}
		}
		// TODO - getting error in polkadotjs for this rpc call
		fn instantiate(
			origin: AccountId,
			endowment: Balance,
			gas_limit: u64,
			code: pallet_contracts_primitives::Code<Hash>,
			data: Vec<u8>,
			salt: Vec<u8>,
		) -> pallet_contracts_primitives::ContractInstantiateResult<AccountId, BlockNumber> {
			// NOTE - this need to be implemented (mandatory), the idea is to 
			// create a fixed worng result			
			pallet_contracts_primitives::ContractInstantiateResult{
				gas_consumed: 0,
				debug_message: sp_core::Bytes::from(Vec::<u8>::new()),
				result: Err(
					sp_runtime::DispatchError::BadOrigin
				)
			}
		}

		fn get_storage(
			address: AccountId,
			key: [u8; 32],
		) -> pallet_contracts_primitives::GetStorageResult {
			Contracts::get_storage(address, key)
		}

		fn rent_projection(
			address: AccountId,
		) -> pallet_contracts_primitives::RentProjectionResult<BlockNumber> {
			// NOTE - this need to be implemented (mandatory), the idea is to 
			// create a fixed worng result
			Err(
				pallet_contracts_primitives::ContractAccessError::DoesntExist
			)
		}
	}
}<|MERGE_RESOLUTION|>--- conflicted
+++ resolved
@@ -363,11 +363,8 @@
 		Sudo: pallet_sudo::{Pallet, Call, Config<T>, Storage, Event<T>},
 		// Include the custom logic from the pallet-template in the runtime.
 		TemplateModule: pallet_template::{Pallet, Call, Storage, Event<T>},
-<<<<<<< HEAD
 		Contracts: pallet_contracts::{Pallet, Call, Config<T>, Storage, Event<T>},
-=======
 		NodeAuthorization: pallet_node_authorization::{Pallet, Call, Storage, Event<T>, Config<T>},
->>>>>>> 7cba1238
 	}
 );
 
