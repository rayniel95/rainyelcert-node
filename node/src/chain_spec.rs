use sp_core::{Pair, Public, sr25519};
use node_template_runtime::{
	AccountId, AuraConfig, BalancesConfig, GenesisConfig, GrandpaConfig,
	SudoConfig, SystemConfig, WASM_BINARY, Signature, NodeAuthorizationConfig
};
use sp_consensus_aura::sr25519::AuthorityId as AuraId;
use sp_finality_grandpa::AuthorityId as GrandpaId;
use sp_runtime::traits::{Verify, IdentifyAccount};
use sc_service::ChainType;
<<<<<<< HEAD

use node_template_runtime::ContractsConfig;

=======
use sp_core::OpaquePeerId; // A struct wraps Vec<u8>, represents as our `PeerId`.
>>>>>>> 7cba1238
// The URL for the telemetry server.
// const STAGING_TELEMETRY_URL: &str = "wss://telemetry.polkadot.io/submit/";

/// Specialized `ChainSpec`. This is a specialization of the general Substrate ChainSpec type.
pub type ChainSpec = sc_service::GenericChainSpec<GenesisConfig>;

/// Generate a crypto pair from seed.
pub fn get_from_seed<TPublic: Public>(seed: &str) -> <TPublic::Pair as Pair>::Public {
	TPublic::Pair::from_string(&format!("//{}", seed), None)
		.expect("static values are valid; qed")
		.public()
}

type AccountPublic = <Signature as Verify>::Signer;

/// Generate an account ID from seed.
pub fn get_account_id_from_seed<TPublic: Public>(seed: &str) -> AccountId where
	AccountPublic: From<<TPublic::Pair as Pair>::Public>
{
	AccountPublic::from(get_from_seed::<TPublic>(seed)).into_account()
}

/// Generate an Aura authority key.
pub fn authority_keys_from_seed(s: &str) -> (AuraId, GrandpaId) {
	(
		get_from_seed::<AuraId>(s),
		get_from_seed::<GrandpaId>(s),
	)
}

pub fn development_config() -> Result<ChainSpec, String> {
	let wasm_binary = WASM_BINARY.ok_or_else(|| "Development wasm not available".to_string())?;

	Ok(ChainSpec::from_genesis(
		// Name
		"Development",
		// ID
		"dev",
		ChainType::Development,
		move || testnet_genesis(
			wasm_binary,
			// Initial PoA authorities
			vec![
				authority_keys_from_seed("Alice"),
			],
			// Sudo account
			get_account_id_from_seed::<sr25519::Public>("Alice"),
			// Pre-funded accounts
			vec![
				get_account_id_from_seed::<sr25519::Public>("Alice"),
				get_account_id_from_seed::<sr25519::Public>("Bob"),
				get_account_id_from_seed::<sr25519::Public>("Alice//stash"),
				get_account_id_from_seed::<sr25519::Public>("Bob//stash"),
			],
			true,
		),
		// Bootnodes
		vec![],
		// Telemetry
		None,
		// Protocol ID
		None,
		// Properties
		None,
		// Extensions
		None,
	))
}

pub fn local_testnet_config() -> Result<ChainSpec, String> {
	let wasm_binary = WASM_BINARY.ok_or_else(|| "Development wasm not available".to_string())?;

	Ok(ChainSpec::from_genesis(
		// Name
		"Local Testnet",
		// ID
		"local_testnet",
		ChainType::Local,
		move || testnet_genesis(
			wasm_binary,
			// Initial PoA authorities
			vec![
				authority_keys_from_seed("Alice"),
				authority_keys_from_seed("Bob"),
			],
			// Sudo account
			get_account_id_from_seed::<sr25519::Public>("Alice"),
			// Pre-funded accounts
			vec![
				get_account_id_from_seed::<sr25519::Public>("Alice"),
				get_account_id_from_seed::<sr25519::Public>("Bob"),
				get_account_id_from_seed::<sr25519::Public>("Charlie"),
				get_account_id_from_seed::<sr25519::Public>("Dave"),
				get_account_id_from_seed::<sr25519::Public>("Eve"),
				get_account_id_from_seed::<sr25519::Public>("Ferdie"),
				get_account_id_from_seed::<sr25519::Public>("Alice//stash"),
				get_account_id_from_seed::<sr25519::Public>("Bob//stash"),
				get_account_id_from_seed::<sr25519::Public>("Charlie//stash"),
				get_account_id_from_seed::<sr25519::Public>("Dave//stash"),
				get_account_id_from_seed::<sr25519::Public>("Eve//stash"),
				get_account_id_from_seed::<sr25519::Public>("Ferdie//stash"),
			],
			true,
		),
		// Bootnodes
		vec![],
		// Telemetry
		None,
		// Protocol ID
		None,
		// Properties
		None,
		// Extensions
		None,
	))
}

/// Configure initial storage state for FRAME modules.
fn testnet_genesis(
	wasm_binary: &[u8],
	initial_authorities: Vec<(AuraId, GrandpaId)>,
	root_key: AccountId,
	endowed_accounts: Vec<AccountId>,
	_enable_println: bool,
) -> GenesisConfig {
	GenesisConfig {
		frame_system: SystemConfig {
			// Add Wasm runtime to storage.
			code: wasm_binary.to_vec(),
			changes_trie_config: Default::default(),
		},
		pallet_balances: BalancesConfig {
			// Configure endowed accounts with initial balance of 1 << 60.
			balances: endowed_accounts.iter().cloned().map(|k|(k, 1 << 60)).collect(),
		},
		pallet_aura: AuraConfig {
			authorities: initial_authorities.iter().map(|x| (x.0.clone())).collect(),
		},
		pallet_grandpa: GrandpaConfig {
			authorities: initial_authorities.iter().map(|x| (x.1.clone(), 1)).collect(),
		},
		pallet_sudo: SudoConfig {
			// Assign network admin rights.
			key: root_key,
		},
<<<<<<< HEAD
		pallet_contracts: ContractsConfig {
			// TODO - it is necessary to update the scheduler with my own
			// println should only be enabled on development chains
			current_schedule: pallet_contracts::Schedule::default()
			   .enable_println(_enable_println),
		 },
=======
		pallet_node_authorization: NodeAuthorizationConfig {
            nodes: vec![
                (
                    OpaquePeerId(bs58::decode("12D3KooWBmAwcd4PJNJvfV89HwE48nwkRmAgo8Vy3uQEyNNHBox2").into_vec().unwrap()),
                    endowed_accounts[0].clone()
                ),
                (
                    OpaquePeerId(bs58::decode("12D3KooWQYV9dGMFoRzNStwpXztXaBUjtPqi6aU76ZgUriHhKust").into_vec().unwrap()),
                    endowed_accounts[1].clone()
                ),
            ],
        },
>>>>>>> 7cba1238
	}
}<|MERGE_RESOLUTION|>--- conflicted
+++ resolved
@@ -7,13 +7,10 @@
 use sp_finality_grandpa::AuthorityId as GrandpaId;
 use sp_runtime::traits::{Verify, IdentifyAccount};
 use sc_service::ChainType;
-<<<<<<< HEAD
 
 use node_template_runtime::ContractsConfig;
 
-=======
 use sp_core::OpaquePeerId; // A struct wraps Vec<u8>, represents as our `PeerId`.
->>>>>>> 7cba1238
 // The URL for the telemetry server.
 // const STAGING_TELEMETRY_URL: &str = "wss://telemetry.polkadot.io/submit/";
 
@@ -159,14 +156,12 @@
 			// Assign network admin rights.
 			key: root_key,
 		},
-<<<<<<< HEAD
 		pallet_contracts: ContractsConfig {
 			// TODO - it is necessary to update the scheduler with my own
 			// println should only be enabled on development chains
 			current_schedule: pallet_contracts::Schedule::default()
 			   .enable_println(_enable_println),
 		 },
-=======
 		pallet_node_authorization: NodeAuthorizationConfig {
             nodes: vec![
                 (
@@ -179,6 +174,5 @@
                 ),
             ],
         },
->>>>>>> 7cba1238
 	}
 }